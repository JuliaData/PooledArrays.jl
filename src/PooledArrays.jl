module PooledArrays

export PooledArray, PooledVector, PooledMatrix

##############################################################################
##
## PooledArray type definition
##
##############################################################################

const DEFAULT_POOLED_REF_TYPE = UInt32

# This is used as a wrapper during PooledArray construction only, to distinguish
# arrays of pool indices from normal arrays
mutable struct RefArray{R}
    a::R
end

function _invert(d::Dict{K,V}) where {K,V}
    d1 = Vector{K}(undef, length(d))
    for (k, v) in d
        d1[v] = k
    end
    d1
end

mutable struct PooledArray{T, R<:Integer, N, RA} <: AbstractArray{T, N}
    refs::RA
    pool::Vector{T}
    invpool::Dict{T,R}

    function PooledArray(rs::RefArray{RA},
                         invpool::Dict{T, R},
                         pool=_invert(invpool)) where {T,R,N,RA<:AbstractArray{R, N}}
        # refs mustn't overflow pool
        if length(rs.a) > 0 && maximum(rs.a) > length(invpool)
            throw(ArgumentError("Reference array points beyond the end of the pool"))
        end
        new{T,R,N,RA}(rs.a,pool,invpool)
    end
end
const PooledVector{T,R} = PooledArray{T,R,1}
const PooledMatrix{T,R} = PooledArray{T,R,2}

##############################################################################
##
## PooledArray constructors
##
# Algorithm:
# * Start with:
#   * A null pool
#   * A pre-allocated refs
#   * A hash from T to Int
# * Iterate over d
#   * If value of d in pool already, set the refs accordingly
#   * If value is new, add it to the pool, then set refs
##############################################################################

# Echo inner constructor as an outer constructor
function PooledArray(refs::RefArray{R}, invpool::Dict{T,R}) where {T,R}
    PooledArray{T,eltype(R),ndims(R),R}(refs, invpool)
end

# A no-op constructor
PooledArray(d::PooledArray) = d

function _label(xs::AbstractArray,
                ::Type{T}=eltype(xs),
                ::Type{I}=UInt8,
                start = 1,
                labels = Array{I}(undef, size(xs)),
                invpool::Dict{T,I} = Dict{T, I}(),
                nlabels = 0,
               ) where {T, I<:Integer}

    @inbounds for i in start:length(xs)
        x = xs[i]
        lbl = get(invpool, x, zero(I))
        if lbl !== zero(I)
            labels[i] = lbl
        else
            if nlabels == typemax(I)
                I2 = _widen(I)
                return _label(xs, I2, i, convert(Vector{I2}, labels),
                              convert(Dict{T, I2}, invpool), nlabels)
            end
            nlabels += 1
            labels[i] = convert(I, nlabels)
            invpool[x] = convert(I, nlabels)
        end
    end
    labels, invpool
end

_widen(::Type{UInt8}) = UInt16
_widen(::Type{UInt16}) = UInt32
_widen(::Type{UInt32}) = UInt64

# Constructor from array, invpool, and ref type

"""
    PooledArray(array, [reftype])

Convert the given array to a PooledArray where each element will be referenced
as an integer of the given type. If no `reftype` is specified one is chosen
automatically based on the number of unique elements.
"""
PooledArray

function PooledArray{T}(d::AbstractArray, r::Type{R}) where {T,R<:Integer}
<<<<<<< HEAD
    refs, pool = _label(d, T, R)
=======
    refs, invpool = _label(d)
>>>>>>> aff8eaac

    if length(invpool) > typemax(R)
        throw(ArgumentError("Cannot construct a PooledArray with type $R with a pool of size $(length(pool))"))
    end

<<<<<<< HEAD
    PooledArray(RefArray(refs), pool)
end

function PooledArray{T}(d::AbstractArray) where T
    refs, pool = _label(d, T)
    PooledArray(RefArray(refs), pool)
=======
    refs1 = convert(Vector{R}, refs)
    invpool1 = convert(Dict{T,R}, invpool)
    PooledArray(RefArray(refs1), invpool1)
end

function PooledArray{T}(d::AbstractArray) where T
    refs, invpool = _label(d)
    PooledArray(RefArray(refs), invpool)
>>>>>>> aff8eaac
end

PooledArray(d::AbstractArray{T}, r::Type) where {T} = PooledArray{T}(d, r)
PooledArray(d::AbstractArray{T}) where {T} = PooledArray{T}(d)

# Construct an empty PooledVector of a specific type
PooledArray(t::Type) = PooledArray(Array(t,0))
PooledArray(t::Type, r::Type) = PooledArray(Array(t,0), r)

##############################################################################
##
## Basic interface functions
##
##############################################################################

Base.size(pa::PooledArray) = size(pa.refs)
Base.length(pa::PooledArray) = length(pa.refs)
Base.lastindex(pa::PooledArray) = lastindex(pa.refs)

Base.copy(pa::PooledArray) = PooledArray(RefArray(copy(pa.refs)), copy(pa.invpool))
# TODO: Implement copy_to()

function Base.resize!(pa::PooledArray{T,R,1}, n::Integer) where {T,R}
    oldn = length(pa.refs)
    resize!(pa.refs, n)
    pa.refs[oldn+1:n] .= zero(R)
    pa
end

Base.reverse(x::PooledArray) = PooledArray(RefArray(reverse(x.refs)), x.invpool)

function Base.permute!!(x::PooledArray, p::AbstractVector{T}) where T<:Integer
    Base.permute!!(x.refs, p)
    x
end

function Base.invpermute!!(x::PooledArray, p::AbstractVector{T}) where T<:Integer
    Base.invpermute!!(x.refs, p)
    x
end

function Base.similar(pa::PooledArray{T,R}, S::Type, dims::Dims) where {T,R}
    PooledArray(RefArray(zeros(R, dims)), Dict{S,R}())
end

Base.findall(pdv::PooledVector{Bool}) = findall(convert(Vector{Bool}, pdv))

##############################################################################
##
## map
## Calls `f` only once per pool entry.
##
##############################################################################

function Base.map(f, x::PooledArray{T,R}) where {T,R<:Integer}
    ks = collect(keys(x.invpool))
    vs = collect(values(x.invpool))
    ks1 = map(f, ks)
    uks = Set(ks1)
    if length(uks) < length(ks1)
        # this means some keys have repeated
        newinvpool = Dict{eltype(ks1), eltype(vs)}()
        translate = Dict{eltype(vs), eltype(vs)}()
        i = 1
        for (k, k1) in zip(ks, ks1)
            if haskey(newinvpool, k1)
                translate[x.invpool[k]] = newinvpool[k1]
            else
                newinvpool[k1] = i
                translate[x.invpool[k]] = i
                i+=1
            end
        end
        refarray = map(x->translate[x], x.refs)
    else
        newinvpool = Dict(zip(map(f, ks), vs))
        refarray = copy(x.refs)
    end
    PooledArray(RefArray(refarray), newinvpool)
end

##############################################################################
##
## Sorting can use the pool to speed things up
##
##############################################################################

function groupsort_indexer(x::AbstractVector, ngroups::Integer, perm)
    # translated from Wes McKinney's groupsort_indexer in pandas (file: src/groupby.pyx).

    # count group sizes, location 0 for NA
    n = length(x)
    # counts = x.invpool
    counts = fill(0, ngroups + 1)
    @inbounds for i = 1:n
        counts[x[i] + 1] += 1
    end
    counts[2:end] = counts[perm.+1]

    # mark the start of each contiguous group of like-indexed data
    where = fill(1, ngroups + 1)
    @inbounds for i = 2:ngroups+1
        where[i] = where[i - 1] + counts[i - 1]
    end

    # this is our indexer
    result = fill(0, n)
    iperm = invperm(perm)

    @inbounds for i = 1:n
        label = iperm[x[i]] + 1
        result[where[label]] = i
        where[label] += 1
    end
    result, where, counts
end

function Base.sortperm(pa::PooledArray; alg::Base.Sort.Algorithm=Base.Sort.DEFAULT_UNSTABLE,
                       lt::Function=isless, by::Function=identity,
                       rev::Bool=false, order=Base.Sort.Forward,
                       _ord = Base.ord(lt, by, rev, order),
                       poolperm = sortperm(pa.pool, alg=alg, order=_ord))

    groupsort_indexer(pa.refs, length(pa.pool), poolperm)[1]
end

Base.sort(pa::PooledArray; kw...) = pa[sortperm(pa; kw...)]

#type FastPerm{O<:Base.Sort.Ordering,V<:AbstractVector} <: Base.Sort.Ordering
#    ord::O
#    vec::V
#end
#Base.sortperm{V}(x::AbstractVector, a::Base.Sort.Algorithm, o::FastPerm{Base.Sort.ForwardOrdering,V}) = x[sortperm(o.vec)]
#Base.sortperm{V}(x::AbstractVector, a::Base.Sort.Algorithm, o::FastPerm{Base.Sort.ReverseOrdering,V}) = x[reverse(sortperm(o.vec))]
#Perm{O<:Base.Sort.Ordering}(o::O, v::PooledVector) = FastPerm(o, v)

##############################################################################
##
## conversions
##
##############################################################################

Base.convert(::Type{PooledArray{S,R1,N}}, pa::PooledArray{T,R2,N}) where {S,T,R1<:Integer,R2<:Integer,N} =
    PooledArray(RefArray(convert(Array{R1,N}, pa.refs)), convert(Dict{S,R1}, pa.invpool))
Base.convert(::Type{PooledArray{S,R,N}}, pa::PooledArray{T,R,N}) where {S,T,R<:Integer,N} =
    PooledArray(RefArray(copy(pa.refs)), convert(Dict{S,R}, pa.invpool))
Base.convert(::Type{PooledArray{T,R,N}}, pa::PooledArray{T,R,N}) where {T,R<:Integer,N} = pa
Base.convert(::Type{PooledArray{S,R1}}, pa::PooledArray{T,R2,N}) where {S,T,R1<:Integer,R2<:Integer,N} =
    convert(PooledArray{S,R1,N}, pa)
Base.convert(::Type{PooledArray{S}}, pa::PooledArray{T,R,N}) where {S,T,R<:Integer,N} =
    convert(PooledArray{S,R,N}, pa)
Base.convert(::Type{PooledArray}, pa::PooledArray{T,R,N}) where {T,R<:Integer,N} = pa

Base.convert(::Type{PooledArray{S,R,N}}, a::AbstractArray{T,N}) where {S,T,R<:Integer,N} =
    PooledArray(convert(Array{S,N}, a), R)
Base.convert(::Type{PooledArray{S,R}}, a::AbstractArray{T,N}) where {S,T,R<:Integer,N} =
    PooledArray(convert(Array{S,N}, a), R)
Base.convert(::Type{PooledArray{S}}, a::AbstractArray{T,N}) where {S,T,N} =
    PooledArray(convert(Array{S,N}, a))
Base.convert(::Type{PooledArray}, a::AbstractArray) =
    PooledArray(a)

function Base.convert(::Type{Array{S, N}}, pa::PooledArray{T, R, N}) where {S, T, R, N}
    res = Array{S}(undef, size(pa))
    for i in 1:length(pa)
        if pa.refs[i] != 0
            res[i] = pa.pool[pa.refs[i]]
        end
    end
    return res
end

Base.convert(::Type{Vector}, pv::PooledVector{T, R}) where {T, R} = convert(Array{T, 1}, pv)

Base.convert(::Type{Matrix}, pm::PooledMatrix{T, R}) where {T, R} = convert(Array{T, 2}, pm)

Base.convert(::Type{Array}, pa::PooledArray{T, R, N}) where {T, R, N} = convert(Array{T, N}, pa)

##############################################################################
##
## indexing
##
##############################################################################

# Scalar case
Base.@propagate_inbounds function Base.getindex(pa::PooledArray, I::Integer...)
    idx = pa.refs[I...]
    iszero(idx) && throw(UndefRefError())
    return @inbounds pa.pool[idx]
end

Base.@propagate_inbounds function Base.isassigned(pa::PooledArray, I::Int...)
    !iszero(pa.refs[I...])
end

# Vector case
Base.@propagate_inbounds function Base.getindex(A::PooledArray, I::Union{Real,AbstractVector}...)
    PooledArray(RefArray(getindex(A.refs, I...)), copy(A.invpool))
end

# Dispatch our implementation for these cases instead of Base
Base.@propagate_inbounds Base.getindex(A::PooledArray, I::AbstractVector) =
    PooledArray(RefArray(getindex(A.refs, I)), copy(A.invpool))
Base.@propagate_inbounds Base.getindex(A::PooledArray, I::AbstractArray) =
    PooledArray(RefArray(getindex(A.refs, I)), copy(A.invpool))

##############################################################################
##
## setindex!() definitions
##
##############################################################################

function getpoolidx(pa::PooledArray{T,R}, val::Any) where {T,R}
    val::T = convert(T,val)
    pool_idx = get(pa.invpool, val, zero(R))
    if pool_idx == zero(R)
        pool_idx = unsafe_pool_push!(pa, val)
    end
    return pool_idx
end

function unsafe_pool_push!(pa::PooledArray{T,R}, val) where {T,R}
    _pool_idx = length(pa.pool)+1
    if _pool_idx > typemax(R)
        throw(ErrorException(string(
            "You're using a PooledArray with ref type $R, which can only hold $(Int(typemax(R))) values,\n",
            "and you just tried to add the $(typemax(R)+1)th reference.  Please change the ref type\n",
            "to a larger int type, or use the default ref type ($DEFAULT_POOLED_REF_TYPE)."
           )))
    end
    pool_idx = convert(R, _pool_idx)
    pa.invpool[val] = pool_idx
    push!(pa.pool, val)
    pool_idx
end

Base.@propagate_inbounds function Base.setindex!(x::PooledArray, val, ind::Integer)
    x.refs[ind] = getpoolidx(x, val)
    return x
end

##############################################################################
##
## growing and shrinking
##
##############################################################################

function Base.push!(pv::PooledVector{S,R}, v::T) where {S,R,T}
    v = convert(S,v)
    push!(pv.refs, getpoolidx(pv, v))
    return v
end

Base.pop!(pv::PooledVector) = pv.invpool[pop!(pv.refs)]

function Base.pushfirst!(pv::PooledVector{S,R}, v::T) where {S,R,T}
    v = convert(S,v)
    pushfirst!(pv.refs, getpoolidx(pv, v))
    return v
end

Base.popfirst!(pv::PooledVector) = pv.invpool[popfirst!(pv.refs)]

Base.empty!(pv::PooledVector) = (empty!(pv.refs); pv)

function _vcat!(c,a,b)
    copyto!(c, 1, a, 1, length(a))
    copyto!(c, length(a)+1, b, 1, length(b))
end


function Base.vcat(a::PooledArray{<:Any, <:Integer, 1}, b::AbstractArray{<:Any, 1})
    output = similar(b, promote_type(eltype(a), eltype(b)), length(b) + length(a))
    _vcat!(output, a, b)
end

function Base.vcat(a::AbstractArray{<:Any, 1}, b::PooledArray{<:Any, <:Integer, 1})
    output = similar(a, promote_type(eltype(a), eltype(b)), length(b) + length(a))
    _vcat!(output, a, b)
end

function Base.vcat(a::PooledArray{T, <:Integer, 1}, b::PooledArray{S, <:Integer, 1}) where {T, S}
    ap = a.invpool
    bp = b.invpool

    U = promote_type(T,S)

    poolmap = Dict{Int, Int}()
    l = length(ap)
    newlabels = Dict{U, Int}(ap)
    for (x, i) in bp
        j = if x in keys(ap)
            poolmap[i] = ap[x]
        else
            poolmap[i] = (l+=1)
        end
        newlabels[x] = j
    end
    types = [UInt8, UInt16, UInt32, UInt64]
    tidx = findfirst(t->l < typemax(t), types)
    refT = types[tidx]
    refs2 = map(r->convert(refT, poolmap[r]), b.refs)
    newrefs = Base.typed_vcat(refT, a.refs, refs2)
    return PooledArray(RefArray(newrefs), convert(Dict{U, refT}, newlabels))
end

end<|MERGE_RESOLUTION|>--- conflicted
+++ resolved
@@ -108,33 +108,16 @@
 PooledArray
 
 function PooledArray{T}(d::AbstractArray, r::Type{R}) where {T,R<:Integer}
-<<<<<<< HEAD
-    refs, pool = _label(d, T, R)
-=======
     refs, invpool = _label(d)
->>>>>>> aff8eaac
 
     if length(invpool) > typemax(R)
         throw(ArgumentError("Cannot construct a PooledArray with type $R with a pool of size $(length(pool))"))
     end
-
-<<<<<<< HEAD
-    PooledArray(RefArray(refs), pool)
 end
 
 function PooledArray{T}(d::AbstractArray) where T
-    refs, pool = _label(d, T)
-    PooledArray(RefArray(refs), pool)
-=======
-    refs1 = convert(Vector{R}, refs)
-    invpool1 = convert(Dict{T,R}, invpool)
-    PooledArray(RefArray(refs1), invpool1)
-end
-
-function PooledArray{T}(d::AbstractArray) where T
-    refs, invpool = _label(d)
+    refs, invpool = _label(d, T)
     PooledArray(RefArray(refs), invpool)
->>>>>>> aff8eaac
 end
 
 PooledArray(d::AbstractArray{T}, r::Type) where {T} = PooledArray{T}(d, r)
