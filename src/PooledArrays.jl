module PooledArrays

import DataAPI

export PooledArray, PooledVector, PooledMatrix

##############################################################################
##
## PooledArray type definition
##
##############################################################################

const DEFAULT_POOLED_REF_TYPE = UInt32
const DEFAULT_SIGNED_REF_TYPE = Int32

# This is used as a wrapper during PooledArray construction only, to distinguish
# arrays of pool indices from normal arrays
mutable struct RefArray{R}
    a::R
end

function _invert(d::Dict{K,V}) where {K,V}
    d1 = Vector{K}(undef, length(d))
    for (k, v) in d
        d1[v] = k
    end
    return d1
end

mutable struct PooledArray{T, R<:Integer, N, RA} <: AbstractArray{T, N}
    refs::RA
    pool::Vector{T}
    invpool::Dict{T,R}
    # refcount[] is 1 if only one PooledArray holds a reference to pool and invpool
    refcount::Threads.Atomic{Int}

    function PooledArray{T,R,N,RA}(rs::RefArray{RA}, invpool::Dict{T, R},
                                   pool::Vector{T}=_invert(invpool),
                                   refcount::Threads.Atomic{Int}=Threads.Atomic{Int}(1)) where {T,R,N,RA<:AbstractArray{R, N}}
        # this is a quick but incomplete consistency check
        if length(pool) != length(invpool)
            throw(ArgumentError("inconsistent pool and invpool"))
        end
        # refs mustn't overflow pool
        minref, maxref = extrema(rs.a)
        # 0 indicates #undef
        if length(rs.a) > 0 && (minref < 0 || maxref > length(invpool))
            throw(ArgumentError("Reference array points beyond the end of the pool"))
        end
        pa = new{T,R,N,RA}(rs.a, pool, invpool, refcount)
        finalizer(x -> Threads.atomic_sub!(x.refcount, 1), pa)
        return pa
    end
end
const PooledVector{T,R} = PooledArray{T,R,1}
const PooledMatrix{T,R} = PooledArray{T,R,2}

const PooledArrOrSub{T, N, R} = Union{PooledArray{T, R, N},
                                      SubArray{T, N, <:PooledArray{T, R}}} where {T, R, N}

##############################################################################
##
## PooledArray constructors
##
# Algorithm:
# * Start with:
#   * A null pool
#   * A pre-allocated refs
#   * A hash from T to Int
# * Iterate over d
#   * If value of d in pool already, set the refs accordingly
#   * If value is new, add it to the pool, then set refs
##############################################################################

# Echo inner constructor as an outer constructor
PooledArray(refs::RefArray{RA}, invpool::Dict{T,R}, pool::Vector{T}=_invert(invpool),
            refcount::Threads.Atomic{Int}=Threads.Atomic{Int}(1)) where {T,R,RA<:AbstractArray{R}} =
    PooledArray{T,R,ndims(RA),RA}(refs, invpool, pool, refcount)

# workaround https://github.com/JuliaLang/julia/pull/39809
_our_copy(x) = copy(x)

function _our_copy(x::SubArray{<:Any, 0})
    y = similar(x)
    y[] = x[]
    return y
end

function PooledArray(d::PooledArrOrSub)
    Threads.atomic_add!(refcount(d), 1)
    return PooledArray(RefArray(_our_copy(DataAPI.refarray(d))),
                       DataAPI.invrefpool(d), DataAPI.refpool(d), refcount(d))
end

function _label(xs::AbstractArray,
                ::Type{T}=eltype(xs),
                ::Type{I}=DEFAULT_POOLED_REF_TYPE,
                start = 1,
                labels = Array{I}(undef, size(xs)),
                invpool::Dict{T,I} = Dict{T, I}(),
                pool::Vector{T} = T[],
                nlabels = 0,
               ) where {T, I<:Integer}

    @inbounds for i in start:length(xs)
        x = xs[i]
        lbl = get(invpool, x, zero(I))
        if lbl !== zero(I)
            labels[i] = lbl
        else
            if nlabels == typemax(I)
                I2 = _widen(I)
                return _label(xs, T, I2, i, convert(Vector{I2}, labels),
                              convert(Dict{T, I2}, invpool), pool, nlabels)
            end
            nlabels += 1
            labels[i] = nlabels
            invpool[x] = nlabels
            push!(pool, x)
        end
    end
    labels, invpool, pool
end

_widen(::Type{UInt8}) = UInt16
_widen(::Type{UInt16}) = UInt32
_widen(::Type{UInt32}) = UInt64
_widen(::Type{Int8}) = Int16
_widen(::Type{Int16}) = Int32
_widen(::Type{Int32}) = Int64
# Constructor from array, invpool, and ref type

"""
    PooledArray(array, [reftype]; signed=false, compress=false)

Freshly allocate `PooledArray` using the given array as a source where each
element will be referenced as an integer of the given type.

If `reftype` is not specified, Boolean keyword arguments `signed` and `compress`
determine the type of integer references. By default (`signed=false`), unsigned integers
are used, as they have a greater range.
However, the Arrow standard at https://arrow.apache.org/, as implemented in
the Arrow package, requires signed integer types, which are provided when `signed=true`.
When `compress=false`, `reftype` is a 32-bits type (`UInt32` for unsigned, `Int32` for signed);
when `compress=true`, `reftype` is chosen to be the smallest integer type that is
large enough to hold all unique values in `array`.

Note that if you hold mutable objects in `PooledArray` it is not allowed to modify them
after they are stored in it.

In order to improve performance of `getindex` and `copyto!` operations `PooledArray`s
may share pools. This sharing is automatically undone by copying a shared pool before
adding new values to it.

It is not safe to assign values that are not already present in a `PooledArray`'s pool
from one thread while either reading or writing to the same array from another thread
(even if pools are not shared). However, reading and writing from different threads is safe
if all values already exist in the pool.
"""
PooledArray

function PooledArray{T}(d::AbstractArray, r::Type{R}) where {T,R<:Integer}
    refs, invpool, pool = _label(d, T, R)

    if length(invpool) > typemax(R)
        throw(ArgumentError("Cannot construct a PooledArray with type $R with a pool of size $(length(pool))"))
    end

    # Assertions are needed since _label is not type stable
    return PooledArray(RefArray(refs::Vector{R}), invpool::Dict{T,R}, pool)
end

function PooledArray{T}(d::AbstractArray; signed::Bool=false, compress::Bool=false) where {T}
    R = signed ? (compress ? Int8 : DEFAULT_SIGNED_REF_TYPE) : (compress ? UInt8 : DEFAULT_POOLED_REF_TYPE)
    refs, invpool, pool = _label(d, T, R)
    return PooledArray(RefArray(refs), invpool, pool)
end

PooledArray(d::AbstractArray{T}, r::Type) where {T} = PooledArray{T}(d, r)
PooledArray(d::AbstractArray{T}; signed::Bool=false, compress::Bool=false) where {T} =
    PooledArray{T}(d, signed=signed, compress=compress)

# Construct an empty PooledVector of a specific type
PooledArray(t::Type) = PooledArray(Array(t,0))
PooledArray(t::Type, r::Type) = PooledArray(Array(t,0), r)

##############################################################################
##
## Basic interface functions
##
##############################################################################

DataAPI.refarray(pa::PooledArray) = pa.refs
DataAPI.refvalue(pa::PooledArray, i::Integer) = pa.pool[i]
DataAPI.refpool(pa::PooledArray) = pa.pool
DataAPI.invrefpool(pa::PooledArray) = pa.invpool
refcount(pa::PooledArray) = pa.refcount

DataAPI.refarray(pav::SubArray{<:Any, <:Any, <:PooledArray}) = view(parent(pav).refs, pav.indices...)
DataAPI.refvalue(pav::SubArray{<:Any, <:Any, <:PooledArray}, i::Integer) = parent(pav).pool[i]
DataAPI.refpool(pav::SubArray{<:Any, <:Any, <:PooledArray}) = parent(pav).pool
DataAPI.invrefpool(pav::SubArray{<:Any, <:Any, <:PooledArray}) = parent(pav).invpool
refcount(pav::SubArray{<:Any, <:Any, <:PooledArray}) = parent(pav).refcount

Base.size(pa::PooledArray) = size(pa.refs)
Base.length(pa::PooledArray) = length(pa.refs)
Base.lastindex(pa::PooledArray) = lastindex(pa.refs)

Base.copy(pa::PooledArrOrSub) = PooledArray(pa)

if isdefined(Base, :copy!)
    import Base.copy!
else
    import Future: copy!
end

# here we do not allow dest to be SubArray as copy! is intended to replace whole arrays
# slow path will be used for SubArray
function copy!(dest::PooledArray{T, R, N},
               src::PooledArrOrSub{T, N, R}) where {T, N, R}
    copy!(dest.refs, DataAPI.refarray(src))
    src_refcount = refcount(src)
    Threads.atomic_add!(src_refcount, 1)
    dest.pool = DataAPI.refpool(src)
    dest.invpool = DataAPI.invrefpool(src)
    dest.refcount = src_refcount
    return dest
end

function Base.copyto!(dest::PooledArrOrSub{T, N, R}, doffs::Union{Signed, Unsigned},
                      src::PooledArrOrSub{T, N, R}, soffs::Union{Signed, Unsigned},
                      n::Union{Signed, Unsigned}) where {T, N, R}
    n == 0 && return dest
    n > 0 || Base._throw_argerror()
    if soffs < 1 || doffs < 1 || soffs + n - 1 > length(src) || doffs + n - 1 > length(dest)
        throw(BoundsError())
    end

    dest_pa = dest isa PooledArray ? dest : parent(dest)
    src_refcount = refcount(src)

    # if dest_pa.pool is empty we can safely replace it as we are sure it holds
    # no information; having this path is useful because then we can efficiently
    # `copyto!` into a fresh `PooledArray` created using the `similar` function
    if length(dest_pa.pool) == 0
        @assert length(dest_pa.invpool) == 0
        Threads.atomic_add!(src_refcount, 1)
        dest_pa.pool = DataAPI.refpool(src)
        dest_pa.invpool = DataAPI.invrefpool(src)
        Threads.atomic_sub!(dest_pa.refcount, 1)
        dest_pa.refcount = src_refcount
        copyto!(DataAPI.refarray(dest), doffs, DataAPI.refarray(src), soffs, n)
<<<<<<< HEAD
    elseif dest.pool === DataAPI.refpool(src) && dest.invpool === DataAPI.invrefpool(src)
        copyto!(DataAPI.refarray(dest), doffs, DataAPIR.refarray(src), soffs, n)
=======
    elseif dest.pool === DataAPI.refpool(src)
        @assert dest.invpool === DataAPI.invpool(src)
        copyto!(DataAPI.refarray(dest), doffs, DataAPI.refarray(src), soffs, n)
>>>>>>> cd20319e
    else
        @inbounds for i in 0:n-1
            dest[dstart+i] = src[sstart+i]
        end
    end
    return dest
end

function Base.resize!(pa::PooledArray{T,R,1}, n::Integer) where {T,R}
    oldn = length(pa.refs)
    resize!(pa.refs, n)
    pa.refs[oldn+1:n] .= zero(R)
    return pa
end

function Base.reverse(x::PooledArray)
    Threads.atomic_add!(x.refcount, 1)
    PooledArray(RefArray(reverse(x.refs)), x.invpool, x.pool, x.refcount)
end

function Base.permute!!(x::PooledArray, p::AbstractVector{T}) where T<:Integer
    Base.permute!!(x.refs, p)
    return x
end

function Base.invpermute!!(x::PooledArray, p::AbstractVector{T}) where T<:Integer
    Base.invpermute!!(x.refs, p)
    return x
end

Base.similar(pa::PooledArray{T,R}, S::Type, dims::Dims) where {T,R} =
    PooledArray(RefArray(zeros(R, dims)), Dict{S,R}())

Base.findall(pdv::PooledVector{Bool}) = findall(convert(Vector{Bool}, pdv))

##############################################################################
##
## map
## Calls `f` only once per pool entry.
##
##############################################################################

function Base.map(f, x::PooledArray{T,R}) where {T,R<:Integer}
    ks = collect(keys(x.invpool))
    vs = collect(values(x.invpool))
    ks1 = map(f, ks)
    uks = Set(ks1)
    if length(uks) < length(ks1)
        # this means some keys have repeated
        newinvpool = Dict{eltype(ks1), eltype(vs)}()
        translate = Dict{eltype(vs), eltype(vs)}()
        i = 1
        for (k, k1) in zip(ks, ks1)
            if haskey(newinvpool, k1)
                translate[x.invpool[k]] = newinvpool[k1]
            else
                newinvpool[k1] = i
                translate[x.invpool[k]] = i
                i+=1
            end
        end
        refarray = map(x->translate[x], x.refs)
    else
        newinvpool = Dict(zip(map(f, ks), vs))
        refarray = copy(x.refs)
    end
    return PooledArray(RefArray(refarray), newinvpool)
end

##############################################################################
##
## Sorting can use the pool to speed things up
##
##############################################################################

function groupsort_indexer(x::AbstractVector, ngroups::Integer, perm)
    # translated from Wes McKinney's groupsort_indexer in pandas (file: src/groupby.pyx).

    # count group sizes, location 0 for NA
    n = length(x)
    # counts = x.invpool
    counts = fill(0, ngroups + 1)
    @inbounds for i = 1:n
        counts[x[i] + 1] += 1
    end
    counts[2:end] = counts[perm.+1]

    # mark the start of each contiguous group of like-indexed data
    where = fill(1, ngroups + 1)
    @inbounds for i = 2:ngroups+1
        where[i] = where[i - 1] + counts[i - 1]
    end

    # this is our indexer
    result = fill(0, n)
    iperm = invperm(perm)

    @inbounds for i = 1:n
        label = iperm[x[i]] + 1
        result[where[label]] = i
        where[label] += 1
    end
    result, where, counts
end

function Base.sortperm(pa::PooledArray; alg::Base.Sort.Algorithm=Base.Sort.DEFAULT_UNSTABLE,
                       lt::Function=isless, by::Function=identity,
                       rev::Bool=false, order=Base.Sort.Forward,
                       _ord = Base.ord(lt, by, rev, order),
                       poolperm = sortperm(pa.pool, alg=alg, order=_ord))

    groupsort_indexer(pa.refs, length(pa.pool), poolperm)[1]
end

Base.sort(pa::PooledArray; kw...) = pa[sortperm(pa; kw...)]

#type FastPerm{O<:Base.Sort.Ordering,V<:AbstractVector} <: Base.Sort.Ordering
#    ord::O
#    vec::V
#end
#Base.sortperm{V}(x::AbstractVector, a::Base.Sort.Algorithm, o::FastPerm{Base.Sort.ForwardOrdering,V}) = x[sortperm(o.vec)]
#Base.sortperm{V}(x::AbstractVector, a::Base.Sort.Algorithm, o::FastPerm{Base.Sort.ReverseOrdering,V}) = x[reverse(sortperm(o.vec))]
#Perm{O<:Base.Sort.Ordering}(o::O, v::PooledVector) = FastPerm(o, v)

##############################################################################
##
## conversions
##
##############################################################################

function Base.convert(::Type{PooledArray{S,R1,N}}, pa::PooledArray{T,R2,N}) where {S,T,R1<:Integer,R2<:Integer,N}
    if S === R && R1 === R2
        return pa
    else
        invpool_conv = convert(Dict{S,R1}, pa.invpool)
        @assert invpool_conv !== pa.invpool
    end

    if R1 === R2
        refs_conv = pa.refs
    else
        refs_conv = convert(Array{R1,N}, pa.refs)
        @assert refs_conv !== pa.refs
    end

    return PooledArray(RefArray(refs_conv), invpool_conv)
end

Base.convert(::Type{PooledArray{T,R,N}}, pa::PooledArray{T,R,N}) where {T,R<:Integer,N} = pa
Base.convert(::Type{PooledArray{S,R1}}, pa::PooledArray{T,R2,N}) where {S,T,R1<:Integer,R2<:Integer,N} =
    convert(PooledArray{S,R1,N}, pa)
Base.convert(::Type{PooledArray{S}}, pa::PooledArray{T,R,N}) where {S,T,R<:Integer,N} =
    convert(PooledArray{S,R,N}, pa)
Base.convert(::Type{PooledArray}, pa::PooledArray{T,R,N}) where {T,R<:Integer,N} = pa

Base.convert(::Type{PooledArray{S,R,N}}, a::AbstractArray{T,N}) where {S,T,R<:Integer,N} =
    PooledArray(convert(Array{S,N}, a), R)
Base.convert(::Type{PooledArray{S,R}}, a::AbstractArray{T,N}) where {S,T,R<:Integer,N} =
    PooledArray(convert(Array{S,N}, a), R)
Base.convert(::Type{PooledArray{S}}, a::AbstractArray{T,N}) where {S,T,N} =
    PooledArray(convert(Array{S,N}, a))
Base.convert(::Type{PooledArray}, a::AbstractArray) =
    PooledArray(a)

function Base.convert(::Type{Array{S, N}}, pa::PooledArray{T, R, N}) where {S, T, R, N}
    res = Array{S}(undef, size(pa))
    for i in 1:length(pa)
        if pa.refs[i] != 0
            res[i] = pa.pool[pa.refs[i]]
        end
    end
    return res
end

Base.convert(::Type{Vector}, pv::PooledVector{T, R}) where {T, R} = convert(Array{T, 1}, pv)

Base.convert(::Type{Matrix}, pm::PooledMatrix{T, R}) where {T, R} = convert(Array{T, 2}, pm)

Base.convert(::Type{Array}, pa::PooledArray{T, R, N}) where {T, R, N} = convert(Array{T, N}, pa)

##############################################################################
##
## indexing
##
##############################################################################

# Scalar case
Base.@propagate_inbounds function Base.getindex(pa::PooledArray, I::Integer...)
    idx = pa.refs[I...]
    iszero(idx) && throw(UndefRefError())
    return @inbounds pa.pool[idx]
end

Base.@propagate_inbounds function Base.getindex(pav::SubArray{<:Any,<:Any,<:PooledArray}, I::Integer...)
    idx = DataAPI.refarray(pav)[I...]
    iszero(idx) && throw(UndefRefError())
    return @inbounds DataAPI.refpool(pav)[idx]
end

# this is needed due to dispatch ambiguities
Base.@propagate_inbounds function Base.getindex(pav::SubArray{T,N,<:PooledArray}, I::Vararg{Int,N}) where {T,N}
    idx = DataAPI.refarray(pav)[I...]
    iszero(idx) && throw(UndefRefError())
    return @inbounds DataAPI.refpool(pav)[idx]
end

Base.@propagate_inbounds function Base.isassigned(pa::PooledArray, I::Int...)
    !iszero(pa.refs[I...])
end

# Other cases; we rely on the fact that non-standard indexing will fall back to this eventually
Base.@propagate_inbounds function Base.getindex(A::PooledArray, I::Union{Real, AbstractVector}...)
    # make sure we do not increase A.refcount in case creation of newrefs fails
    newrefs = getindex(A.refs, I...)
    @assert newrefs isa AbstractArray
    Threads.atomic_add!(A.refcount, 1)
    return PooledArray(RefArray(newrefs), A.invpool, A.pool, A.refcount)
end

Base.@propagate_inbounds function Base.getindex(A::SubArray{<:Any,<:Any,<:PooledArray},
                                                I::Union{Real, AbstractVector}...)
    # make sure we do not increase A.refcount in case creation of newrefs fails
    newrefs = getindex(DataAPI.refarray(A), I...)
    @assert newrefs isa AbstractArray
    Threads.atomic_add!(A.refcount, 1)
    return PooledArray(RefArray(newrefs), A.invpool, A.pool, A.refcount)
end

##############################################################################
##
## setindex!() definitions
##
##############################################################################

function getpoolidx(pa::PooledArray{T,R}, val::Any) where {T,R}
    val::T = convert(T,val)
    pool_idx = get(pa.invpool, val, zero(R))
    if pool_idx == zero(R)
        pool_idx = unsafe_pool_push!(pa, val)
    end
    return pool_idx
end

function unsafe_pool_push!(pa::PooledArray{T,R}, val) where {T,R}
    # Warning - unsafe_pool_push! may not be used in any multithreaded context
    _pool_idx = length(pa.pool) + 1
    if _pool_idx > typemax(R)
        throw(ErrorException(string(
            "You're using a PooledArray with ref type $R, which can only hold $(Int(typemax(R))) values,\n",
            "and you just tried to add the $(typemax(R)+1)th reference.  Please change the ref type\n",
            "to a larger int type, or use the default ref type ($DEFAULT_POOLED_REF_TYPE)."
           )))
    end
    pool_idx = convert(R, _pool_idx)
    if pa.refcount[] > 1
        pa.invpool = copy(pa.invpool)
        pa.pool = copy(pa.pool)
        Threads.atomic_sub!(pa.refcount, 1)
        pa.refcount = Threads.Atomic{Int}(1)
    end
    pa.invpool[val] = pool_idx
    push!(pa.pool, val)
    pool_idx
end

Base.@propagate_inbounds function Base.setindex!(x::PooledArray, val, ind::Integer)
    x.refs[ind] = getpoolidx(x, val)
    return x
end

##############################################################################
##
## growing and shrinking
##
##############################################################################

function Base.push!(pv::PooledVector{S,R}, v::T) where {S,R,T}
    push!(pv.refs, getpoolidx(pv, v))
    return pv
end

function Base.append!(pv::PooledVector, items::AbstractArray)
    itemindices = eachindex(items)
    l = length(pv)
    n = length(itemindices)
    resize!(pv.refs, l+n)
    copyto!(pv, l+1, items, first(itemindices), n)
    return pv
end

Base.pop!(pv::PooledVector) = pv.invpool[pop!(pv.refs)]

function Base.pushfirst!(pv::PooledVector{S,R}, v::T) where {S,R,T}
    pushfirst!(pv.refs, getpoolidx(pv, v))
    return pv
end

Base.popfirst!(pv::PooledVector) = pv.invpool[popfirst!(pv.refs)]

Base.empty!(pv::PooledVector) = (empty!(pv.refs); pv)

Base.deleteat!(pv::PooledVector, inds) = (deleteat!(pv.refs, inds); pv)

function _vcat!(c, a, b)
    copyto!(c, 1, a, 1, length(a))
    return copyto!(c, length(a)+1, b, 1, length(b))
end

function Base.vcat(a::PooledArray{<:Any, <:Integer, 1}, b::AbstractArray{<:Any, 1})
    output = similar(b, promote_type(eltype(a), eltype(b)), length(b) + length(a))
    return _vcat!(output, a, b)
end

function Base.vcat(a::AbstractArray{<:Any, 1}, b::PooledArray{<:Any, <:Integer, 1})
    output = similar(a, promote_type(eltype(a), eltype(b)), length(b) + length(a))
    return _vcat!(output, a, b)
end

function Base.vcat(a::PooledArray{T, <:Integer, 1}, b::PooledArray{S, <:Integer, 1}) where {T, S}
    ap = a.invpool
    bp = b.invpool

    U = promote_type(T,S)

    poolmap = Dict{Int, Int}()
    l = length(ap)
    newlabels = Dict{U, Int}(ap)
    for (x, i) in bp
        j = if x in keys(ap)
            poolmap[i] = ap[x]
        else
            poolmap[i] = (l+=1)
        end
        newlabels[x] = j
    end
    types = [UInt8, UInt16, UInt32, UInt64]
    tidx = findfirst(t->l < typemax(t), types)
    refT = types[tidx]
    refs2 = map(r->convert(refT, poolmap[r]), b.refs)
    newrefs = Base.typed_vcat(refT, a.refs, refs2)
    return PooledArray(RefArray(newrefs), convert(Dict{U, refT}, newlabels))
end

fast_sortable(y::PooledArray) = _fast_sortable(y)
fast_sortable(y::PooledArray{T}) where {T<:Integer} = isbitstype(T) ? y : _fast_sortable(y)

function _fast_sortable(y::PooledArray)
    poolranks = invperm(sortperm(y.pool))
    newpool = Dict(j=>convert(eltype(y.refs), i) for (i,j) in enumerate(poolranks))
    PooledArray(RefArray(y.refs), newpool)
end

_perm(o::F, z::V) where {F, V} = Base.Order.Perm{F, V}(o, z)

Base.Order.Perm(o::Base.Order.ForwardOrdering, y::PooledArray) = _perm(o, fast_sortable(y))

end<|MERGE_RESOLUTION|>--- conflicted
+++ resolved
@@ -242,7 +242,10 @@
     # if dest_pa.pool is empty we can safely replace it as we are sure it holds
     # no information; having this path is useful because then we can efficiently
     # `copyto!` into a fresh `PooledArray` created using the `similar` function
-    if length(dest_pa.pool) == 0
+    if DataAPI.refpool(dest) === DataAPI.refpool(src)
+        @assert DataAPI.invrefpool(dest) === DataAPI.invrefpool(src)
+        copyto!(DataAPI.refarray(dest), doffs, DataAPI.refarray(src), soffs, n)
+    elseif length(dest_pa.pool) == 0
         @assert length(dest_pa.invpool) == 0
         Threads.atomic_add!(src_refcount, 1)
         dest_pa.pool = DataAPI.refpool(src)
@@ -250,14 +253,6 @@
         Threads.atomic_sub!(dest_pa.refcount, 1)
         dest_pa.refcount = src_refcount
         copyto!(DataAPI.refarray(dest), doffs, DataAPI.refarray(src), soffs, n)
-<<<<<<< HEAD
-    elseif dest.pool === DataAPI.refpool(src) && dest.invpool === DataAPI.invrefpool(src)
-        copyto!(DataAPI.refarray(dest), doffs, DataAPIR.refarray(src), soffs, n)
-=======
-    elseif dest.pool === DataAPI.refpool(src)
-        @assert dest.invpool === DataAPI.invpool(src)
-        copyto!(DataAPI.refarray(dest), doffs, DataAPI.refarray(src), soffs, n)
->>>>>>> cd20319e
     else
         @inbounds for i in 0:n-1
             dest[dstart+i] = src[sstart+i]
