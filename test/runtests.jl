using Test
using PooledArrays

let a = rand(10), b = rand(10,10), c = rand(1:10, 1000)
    @test PooledArray(a) == a
    @test PooledArray(b) == b
    pc = PooledArray(c)
    @test pc == c
    @test convert(Array, pc) == c
    #@test issorted(pc.invpool)

    @test copy(pc) == pc

    @test isa(similar(pc), typeof(pc))

    @test reverse(pc) == reverse(c)

    @test pc[34:250] == c[34:250]

    @test sort(pc) == sort(c)
    @test sortperm(pc) == sortperm(c)

    push!(pc, -10)
    push!(c, -10)
    @test pc == c
    @test maximum(values(pc.invpool)) == 11
    @test length(pc.pool) == 11

    #@test issorted(pc.invpool)

    @test map(identity, pc) == pc
    @test map(x->2x, pc) == map(x->2x, c)

    # case where the outputs are one-to-many
    pa = PooledArray([1,2,3,4,5,6])
    @test map(isodd, pa) == [true,false,true,false,true,false]

    px = PooledArray(rand(128))
    py = PooledArray(rand(200))

    @test isa(vcat(px, py), PooledArray{Float64, UInt16})
    @test vcat(px, Array(py)) == vcat(px, py)

    px2 = copy(px)
    resize!(px2, 100)
    @test px2 == px[1:100]

    @test findall(PooledArray([true,false,true])) == [1,3]

<<<<<<< HEAD
    @test PooledArray{Union{Int,Missing}}([1, 2]) isa PooledArray{Union{Int,Missing}}
=======
    @test PooledVector == PooledArray{T, R, 1} where {T, R}
    @test PooledMatrix == PooledArray{T, R, 2} where {T, R}
>>>>>>> aff8eaac
end<|MERGE_RESOLUTION|>--- conflicted
+++ resolved
@@ -47,10 +47,8 @@
 
     @test findall(PooledArray([true,false,true])) == [1,3]
 
-<<<<<<< HEAD
     @test PooledArray{Union{Int,Missing}}([1, 2]) isa PooledArray{Union{Int,Missing}}
-=======
+
     @test PooledVector == PooledArray{T, R, 1} where {T, R}
     @test PooledMatrix == PooledArray{T, R, 2} where {T, R}
->>>>>>> aff8eaac
 end